--- conflicted
+++ resolved
@@ -53,14 +53,6 @@
     "\n",
     "# Visualisation\n",
     "from tqdm.notebook import trange\n",
-<<<<<<< HEAD
-    "#!git clone https://github.com/eleurent/highway-env.git\n",
-    "#!pip install gym pyvirtualdisplay\n",
-    "#!apt-get install -y xvfb python-opengl ffmpeg\n",
-    "sys.path.insert(0, './highway-env/scripts/')\n",
-    "from utils import record_videos, show_videos, capture_intermediate_frames\n"
-   ]
-=======
     "!pip install gym pyvirtualdisplay\n",
     "!apt-get install -y xvfb python-opengl ffmpeg\n",
     "!git clone https://github.com/eleurent/highway-env.git\n",
@@ -69,7 +61,6 @@
    ],
    "execution_count": 0,
    "outputs": []
->>>>>>> 4f8e7033
   },
   {
    "cell_type": "markdown",
