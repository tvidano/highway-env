--- conflicted
+++ resolved
@@ -69,18 +69,10 @@
     totalruns = 100  # number of runs, obviously
     render_env = True  # whether to render the car
     report_every = 10  # how often to report running progress Ex. every 5th run
-<<<<<<< HEAD
-    do_training = False # whether to train a new model or use a saved one
-    model_name = 'baseline' # choose from:  
-                                # 'baseline' = deterministic hard braking, no steering always
-                                # 'ppo' = implements trained PPO if available, otherwise trains a PPO
-                                # 'a2c' = implements trained A2C if available, otherwise trains an A2C
-=======
     do_training = True # whether to train a new model or use a saved one
     model_name = 'TQC' # choose from:  'baseline' = deterministic hard braking, no steering always
                                         #   'ppo' = implements trained PPO if available, otherwise trains a PPO
                                         #   'a2c' = implements trained A2C if available, otherwise trains an A2C
->>>>>>> f861ef98
     model_path = model_name.lower() + "_collision"
     modifier = ''
 
