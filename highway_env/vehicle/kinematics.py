from typing import Union, Optional, Tuple, List
import numpy as np
import copy
from collections import deque

from highway_env import utils
from highway_env.road.road import Road, LaneIndex
from highway_env.vehicle.objects import RoadObject, Obstacle, Landmark
from highway_env.types import Vector


class Vehicle(RoadObject):

    """
    A moving vehicle on a road, and its kinematics.

    The vehicle is represented by a dynamical system: a modified bicycle model.
    It's state is propagated depending on its steering and acceleration actions.
    """

    COLLISIONS_ENABLED = True
    """ Enable collision detection between vehicles """

    LENGTH = 5.0
    """ Vehicle length [m] """
    WIDTH = 2.0
    """ Vehicle width [m] """
    DEFAULT_SPEEDS = [23, 25]
    """ Range for random initial speeds [m/s] """
    MAX_SPEED = 40.
    """ Maximum reachable speed [m/s] """
    HISTORY_SIZE = 30
    """ Length of the vehicle state history, for trajectory display"""

    def __init__(self,
                 road: Road,
                 position: Vector,
                 heading: float = 0,
                 speed: float = 0,
                 predition_type: str = 'constant_steering'):
        super().__init__(road, position, heading, speed)
        self.prediction_type = predition_type
        self.action = {'steering': 0, 'acceleration': 0}
        self.crashed = False
        self.impact = None
        self.log = []
<<<<<<< HEAD
        self.history = deque(maxlen=self.HISTORY_SIZE)
=======
        self.history = deque(maxlen=30)
>>>>>>> 2b27e340
        self.beta = 0

    @classmethod
    def make_on_lane(cls, road: Road, lane_index: LaneIndex, longitudinal: float, speed: float = 0) -> "Vehicle":
        """
        Create a vehicle on a given lane at a longitudinal position.

        :param road: the road where the vehicle is driving
        :param lane_index: index of the lane where the vehicle is located
        :param longitudinal: longitudinal position along the lane
        :param speed: initial speed in [m/s]
        :return: A vehicle with at the specified position
        """
        lane = road.network.get_lane(lane_index)
        if speed is None:
            speed = lane.speed_limit
        return cls(road, lane.position(longitudinal, 0), lane.heading_at(longitudinal), speed)

    @classmethod
    def create_random(cls, road: Road,
                      speed: float = None,
                      lane_from: Optional[str] = None,
                      lane_to: Optional[str] = None,
                      lane_id: Optional[int] = None,
                      spacing: float = 1,
                      **kwargs) -> "Vehicle":
        """
        Create a random vehicle on the road.

        The lane and /or speed are chosen randomly, while longitudinal position is chosen behind the last
        vehicle in the road with density based on the number of lanes.

        :param road: the road where the vehicle is driving
        :param speed: initial speed in [m/s]. If None, will be chosen randomly
        :param lane_from: start node of the lane to spawn in
        :param lane_to: end node of the lane to spawn in
        :param lane_id: id of the lane to spawn in
        :param spacing: ratio of spacing to the front vehicle, 1 being the default
        :param kwargs: additional arguments to be passed on to vehicle params
        :return: A vehicle with random position and/or speed
        """
        _from = lane_from or road.np_random.choice(list(road.network.graph.keys()))
        _to = lane_to or road.np_random.choice(list(road.network.graph[_from].keys()))
        _id = lane_id if lane_id is not None else road.np_random.choice(len(road.network.graph[_from][_to]))
        lane = road.network.get_lane((_from, _to, _id))
        if speed is None:
            if lane.speed_limit is not None:
                speed = road.np_random.uniform(0.7*lane.speed_limit, 0.8*lane.speed_limit)
            else:
                speed = road.np_random.uniform(Vehicle.DEFAULT_SPEEDS[0], Vehicle.DEFAULT_SPEEDS[1])
        default_spacing = 12+1.0*speed
        offset = spacing * default_spacing * np.exp(-5 / 40 * len(road.network.graph[_from][_to]))
        x0 = np.max([lane.local_coordinates(v.position)[0] for v in road.vehicles]) \
            if len(road.vehicles) else 3*offset
        x0 += offset * road.np_random.uniform(0.9, 1.1)
        v = cls(road, lane.position(x0, 0), lane.heading_at(x0), speed, **kwargs)
        return v

    @classmethod
    def create_from(cls, vehicle: "Vehicle") -> "Vehicle":
        """
        Create a new vehicle from an existing one.

        Only the vehicle dynamics are copied, other properties are default.

        :param vehicle: a vehicle
        :return: a new vehicle at the same dynamical state
        """
        v = cls(vehicle.road, vehicle.position, vehicle.heading, vehicle.speed)
        return v

    def act(self, action: Union[dict, str] = None) -> None:
        """
        Store an action to be repeated.

        :param action: the input action
        """
        if action:
            self.action = action

    def step(self, dt: float) -> None:
        """
        Propagate the vehicle state given its actions.

        Integrate a modified bicycle model with a 1st-order response on the steering wheel dynamics.
        If the vehicle is crashed, the actions are overridden with erratic steering and braking until complete stop.
        The vehicle's current lane is updated.

        :param dt: timestep of integration of the model [s]
        """
        self.clip_actions()
        delta_f = self.action['steering']
        self.beta = np.arctan(1 / 2 * np.tan(delta_f))
        v = self.speed * np.array([np.cos(self.heading + self.beta),
                                   np.sin(self.heading + self.beta)])
        self.position += v * dt
        if self.impact is not None:
            self.position += self.impact
            self.crashed = True
            self.impact = None
        self.heading += self.speed * np.sin(self.beta) / (self.LENGTH / 2) * dt
        self.speed += self.action['acceleration'] * dt
        self.on_state_update()

    def clip_actions(self) -> None:
        if self.crashed:
            self.action['steering'] = 0
<<<<<<< HEAD
            self.action['acceleration'] = -1.1*self.acc_max if self.speed > 0 else 0
=======
            try:
                self.action['acceleration'] = -1.1*self.acc_max if self.speed > 0 else 0
            except:
                print('not using max_acc')
                self.action['acceleration'] = -1.0*self.speed
>>>>>>> 2b27e340
        self.action['steering'] = float(self.action['steering'])
        self.action['acceleration'] = float(self.action['acceleration'])
        if self.speed > self.MAX_SPEED:
            self.action['acceleration'] = min(self.action['acceleration'], 1.0 * (self.MAX_SPEED - self.speed))
        elif self.speed < -self.MAX_SPEED:
            self.action['acceleration'] = max(self.action['acceleration'], 1.0 * (self.MAX_SPEED - self.speed))

    def on_state_update(self) -> None:
        if self.road:
            self.lane_index = self.road.network.get_closest_lane_index(self.position, self.heading)
            self.lane = self.road.network.get_lane(self.lane_index)
            if self.road.record_history:
                self.history.appendleft(self.create_from(self))

    def check_collision(self, other: 'RoadObject', dt: float = 0) -> None:
        """
        Check for collision with another vehicle.

        :param other: the other vehicle or object
        :param dt: timestep to check for future collisions (at constant velocity)
        """
        if other is self:
            return

        if isinstance(other, Vehicle):
            if not self.COLLISIONS_ENABLED or not other.COLLISIONS_ENABLED:
                return
            intersecting, will_intersect, transition = self._is_colliding(other, dt)
            if will_intersect:
                relative_velocity = np.linalg.norm(utils.relative_velocity(self,other))
                if other not in [log[0] for log in self.log]:
                    self.log.append((other,relative_velocity))
                self.impact = transition / 2
                other.impact = -transition / 2
            if intersecting:
                self.crashed = other.crashed = True
        elif isinstance(other, Obstacle):
            if not self.COLLISIONS_ENABLED:
                return
            intersecting, will_intersect, transition = self._is_colliding(other, dt)
            if will_intersect:
                self.impact = transition
            if intersecting:
                self.crashed = other.hit = True
        elif isinstance(other, Landmark):
            intersecting, will_intersect, transition = self._is_colliding(other, dt)
            if intersecting:
                other.hit = True

    def _is_colliding(self, other, dt):
        # Fast spherical pre-check
        if np.linalg.norm(other.position - self.position) > self.LENGTH + self.speed * dt:
            return False, False, np.zeros(2,)
        # Accurate rectangular check
        return utils.are_polygons_intersecting(self.polygon(), other.polygon(), self.velocity * dt, other.velocity * dt)

    def predict_trajectory_constant_speed(self, times: np.ndarray) -> Tuple[List[np.ndarray], List[float]]:
        if self.prediction_type == 'zero_steering':
            action = {'acceleration': 0.0, 'steering': 0.0}
        elif self.prediction_type == 'constant_steering':
            action = {'acceleration': 0.0, 'steering': self.action['steering']}
        else:
            raise ValueError("Unknown predition type")

        dt = np.diff(np.concatenate(([0.0], times)))

        positions = []
        headings = []
        v = copy.deepcopy(self)
        v.act(action)
        for t in dt:
            v.step(t)
            positions.append(v.position.copy())
            headings.append(v.heading)
        return (positions, headings)

    @property
    def velocity(self) -> np.ndarray:
<<<<<<< HEAD
        return self.speed * np.array([np.cos(self.beta), np.sin(self.beta)]) * self.direction
=======
        return self.speed * np.array([np.cos(self.beta),np.sin(self.beta)]) * self.direction
>>>>>>> 2b27e340

    @property
    def destination(self) -> np.ndarray:
        if getattr(self, "route", None):
            last_lane_index = self.route[-1]
            last_lane_index = last_lane_index if last_lane_index[-1] is not None else (*last_lane_index[:-1], 0)
            last_lane = self.road.network.get_lane(last_lane_index)
            return last_lane.position(last_lane.length, 0)
        else:
            return self.position

    @property
    def destination_direction(self) -> np.ndarray:
        if (self.destination != self.position).any():
            return (self.destination - self.position) / np.linalg.norm(self.destination - self.position)
        else:
            return np.zeros((2,))

    def to_dict(self, origin_vehicle: "Vehicle" = None, observe_intentions: bool = True) -> dict:
        d = {
            'presence': 1,
            'x': self.position[0],
            'y': self.position[1],
            'vx': self.velocity[0],
            'vy': self.velocity[1],
            'heading': self.heading,
            'cos_h': self.direction[0],
            'sin_h': self.direction[1],
            'cos_d': self.destination_direction[0],
            'sin_d': self.destination_direction[1]
        }
        if not observe_intentions:
            d["cos_d"] = d["sin_d"] = 0
        if origin_vehicle:
            origin_dict = origin_vehicle.to_dict()
            for key in ['x', 'y', 'vx', 'vy']:
                d[key] -= origin_dict[key]
        return d

    def __str__(self):
        return "{} #{}: {}".format(self.__class__.__name__, id(self) % 1000, self.position)

    def __repr__(self):
        return self.__str__()<|MERGE_RESOLUTION|>--- conflicted
+++ resolved
@@ -44,11 +44,7 @@
         self.crashed = False
         self.impact = None
         self.log = []
-<<<<<<< HEAD
         self.history = deque(maxlen=self.HISTORY_SIZE)
-=======
-        self.history = deque(maxlen=30)
->>>>>>> 2b27e340
         self.beta = 0
 
     @classmethod
@@ -156,15 +152,7 @@
     def clip_actions(self) -> None:
         if self.crashed:
             self.action['steering'] = 0
-<<<<<<< HEAD
             self.action['acceleration'] = -1.1*self.acc_max if self.speed > 0 else 0
-=======
-            try:
-                self.action['acceleration'] = -1.1*self.acc_max if self.speed > 0 else 0
-            except:
-                print('not using max_acc')
-                self.action['acceleration'] = -1.0*self.speed
->>>>>>> 2b27e340
         self.action['steering'] = float(self.action['steering'])
         self.action['acceleration'] = float(self.action['acceleration'])
         if self.speed > self.MAX_SPEED:
@@ -243,11 +231,7 @@
 
     @property
     def velocity(self) -> np.ndarray:
-<<<<<<< HEAD
         return self.speed * np.array([np.cos(self.beta), np.sin(self.beta)]) * self.direction
-=======
-        return self.speed * np.array([np.cos(self.beta),np.sin(self.beta)]) * self.direction
->>>>>>> 2b27e340
 
     @property
     def destination(self) -> np.ndarray:
