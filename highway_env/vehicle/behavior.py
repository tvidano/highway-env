--- conflicted
+++ resolved
@@ -56,7 +56,6 @@
         super().__init__(road, position, heading, speed, target_lane_index, target_speed, route)
         self.enable_lane_change = enable_lane_change
         self.timer = timer or (np.sum(self.position)*np.pi) % self.LANE_CHANGE_DELAY
-<<<<<<< HEAD
         self.mu = mu if enable_mu else None
 
     @property
@@ -68,23 +67,11 @@
         if val < 0 or val > 1:
             raise ValueError("Mu value must be between 0 and 1")
         self._mu = val
-=======
-        # Longitudinal policy parameters
-        self.mu = 1.0 # tire-road coefficient of friction (0,1]
-        self.acc_max_g = 0.43*self.mu + 0.07 # [g's] @1.0 gs = 0.5, @0.2 gs = 0.18; mu*0.425 + 0.075
-        self._acc_max = self.acc_max_g*9.81 # [m/s2]
->>>>>>> 2b27e340
 
     @property
     def acc_max(self) -> float:
         # Longitudinal policy parameters
-<<<<<<< HEAD
         return (0.43 * self.mu + 0.07) * 9.81 if self.mu else self.ACC_MAX  # [g's] @1.0 gs = 0.5, @0.2 gs = 0.18; mu*0.425 + 0.075, m/s^2
-=======
-        self.acc_max_g = 0.43*self.mu + 0.07 # [g's] @1.0 gs = 0.5, @0.2 gs = 0.18; mu*0.425 + 0.075
-        self._acc_max = self.acc_max_g*9.81 # [m/s2]
-        return self._acc_max
->>>>>>> 2b27e340
 
     def randomize_behavior(self):
         self.DELTA = self.road.np_random.uniform(low=self.DELTA_RANGE[0], high=self.DELTA_RANGE[1])
