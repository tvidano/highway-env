from highway_env.vehicle.dynamics import BicycleVehicle, CoupledDynamics
from os import replace
import warnings
from typing import List, Tuple, Optional, Callable
import numpy as np

from highway_env import utils
from highway_env.envs.common.abstract import AbstractEnv
from highway_env.envs.common.action import Action
from highway_env.envs.highway_env import HighwayEnv
from highway_env.road.road import Road, RoadNetwork
from highway_env.utils import near_split, relative_velocity
from highway_env.vehicle.controller import ControlledVehicle

Observation = np.ndarray
class CollisionEnv(HighwayEnv):
    """
    A highway driving environment with high probability of collisions.

    The vehicle is driving on a straight highway with several lanes, and is
    not allowed to act until an imminent collision is detected. It is 
    rewarded based on its ability to avoid that collision or mitigate the 
    damage of the collision.
    """
    def __init__(self, config: dict = None) -> None:
        super().__init__(config)
        self.time_to_collision = np.inf
        self.active = 0 # State machine, 0 is inactive, 1 is active, 2 is transition
        self.time_since_avoidance = np.inf
        self.becomes_skynet = False  # change to true if self becomes Skynet

    @classmethod
    def default_config(cls) -> dict:
        config = super().default_config()
        config.update({
            "action": {
                "type": "ContinuousAction",
                "vehicle_class": CoupledDynamics
            },
            "collision_avoided_reward": 1,
            "collision_imminent_reward": .05,
            "collision_max_reward": 0.3,
            "off_road_reward": 0.3,
            "collision_sensitivity": 1/40,
            "controlled_vehicles": 1,
            "duration": 20, # [s]
            "ego_spacing": 2,
            "initial_ego_speed": 20, # [m/s]
            "initial_lane_id": None,
            "lanes_count": 3,
            "look_ahead_distance": 50, # [m]
            "observation": {
                "type": "Kinematics",
                "vehicles_count": 10,
                "see_behind": True,
                "features": ["presence", "x", "y", "vx", "vy"],
                # "features_range": {
                #     "x": [-100, 100],
                #     "y": [-100, 100],
                #     "vx": [-45, 45],
                #     "vy": [-20, 20]
                # },
                "absolute": False,
                "order": "sorted",
                "flatten": False,
                "observe_intentions": False,
            },
            "offroad_terminal": True,
            "policy_frequency": 15,  # [Hz]
            "road_friction": 1.0,  # Road-tire coefficient of friction (0,1]
            "simulation_frequency": 15,  # [Hz]
            "stopping_vehicles_count": 2,
            "time_after_collision": 0,  # [s] for capturing rear-end collisions
            "time_to_intervene": 5,  # [s]
            "vehicles_count": 40,
            "vehicles_density": 2,
            "control_time_after_avoid": 3,  # [s]
<<<<<<< HEAD
            "imminent_collision_distance": 7,  # [m] within this distance is automatically imminent collisions, None for disabling this
            "reward_type": "sparse", # dense = reward is given on linear scale and for avoiding a collision.
                                     # sparse = reward is given ONLY for avoidance.
                                     # penalty = reward given for avoiding a collision, penalty given for collision
=======
            "imminent_collision_distance": 7,  # within this distance is automatically imminent collisions, None for disabling this
            "sparse_reward": True,  # if true reward is ONLY given for avoidance.
>>>>>>> f861ef98
        })
        return config

    def _create_vehicles(self) -> None:
        self.active = 0
        """Create some new random vehicles of a given type, and add them on the road."""
        if self.config["controlled_vehicles"] > 1:
            raise ValueError(f'{self.config["controlled_vehicles"]} controlled vehicles set, but CollisionEnv uses only 1.')
        
        other_vehicles_type = utils.class_from_path(self.config["other_vehicles_type"])

        self.controlled_vehicles = []
        controlled_vehicle = self.action_type.vehicle_class.create_random(
            self.road,
            speed=self.config["initial_ego_speed"],
            lane_id=self.config["initial_lane_id"],
            spacing=self.config["ego_spacing"]
        )
        controlled_vehicle.mu = self.config["road_friction"]
        self.controlled_vehicles.append(controlled_vehicle)
        self.road.vehicles.append(controlled_vehicle)

        other_vehicles = []
        for _ in range(self.config["vehicles_count"]):
            other_vehicle = other_vehicles_type.create_random(self.road, \
                spacing = 1 / (self.config["vehicles_density"] * 2))
            other_vehicle.mu = self.config["road_friction"]
            self.road.vehicles.append(other_vehicle)
            other_vehicles.append(other_vehicle)

        ego_pos_x = controlled_vehicle.position[0]
        select_vehicles = self.road.np_random.choice(other_vehicles, \
            len(other_vehicles) // 2, replace=False)
        for select_vehicle in select_vehicles:
            dist_from_ego = select_vehicle.position[0] - ego_pos_x
            select_vehicle.position[0] = ego_pos_x - dist_from_ego
            

    def step(self, action: Action) -> Tuple[Observation, float, bool, dict]:
        """
        Perform an action and step the environment dynamics.

        The action is executed by the ego-vehicle, and all other vehicles on the 
        road performs their default behaviour for several simulation timesteps 
        until the next decision making step.

        The ego-vehicle is not allowed to act until a collision is imminent.

        :param action: the action performed by the ego-vehicle
        :return: a tuple (observation, reward, terminal, info)
        """
        if self.road is None or self.vehicle is None:
            raise NotImplementedError("The road and vehicle must be initialized in the environment implementation")

        #state machine for controlling whether the car is 'active' or not
        GREEN = (50, 200, 0)
        ORANGE = (255, 150, 0)
        YELLOW = (200, 200, 0)
        RED = (255, 100, 100)
        if self.active == 0:
            self.controlled_vehicles[0].color = GREEN
            if self._imminent_collision():
                self.active = 1
            else:
                action = np.array([0, 0])
        if self.active == 1:
            self.controlled_vehicles[0].color = YELLOW
            if not self._imminent_collision():
                self.active = 2
                self.time_since_avoidance = self.time
            if self.vehicle.crashed:
                self.controlled_vehicles[0].color = RED
                self.active = 0
        if self.active == 2:
            self.controlled_vehicles[0].color = ORANGE
            if (self.time - self.time_since_avoidance) > self.config["control_time_after_avoid"]:
                self.active = 0
            if self.vehicle.crashed:
                self.controlled_vehicles[0].color = RED
                self.active = 0

        self.steps += 1
        self._simulate(action)

        obs = self.observation_type.observe()
        #obs += 1 if self.active == 2 or self.active == 1 else 0
        #obs += self.vehicle.lane_index[-1]
        reward = self._reward(action)
        terminal = self._is_terminal()
        info = self._info(obs, action)

        return obs, reward, terminal, info

    def _simulate(self, action: Optional[Action] = None) -> None:
        """Perform several steps of simulation with constant action."""
        for _ in range(int(self.config["simulation_frequency"] // self.config["policy_frequency"])):
            # Forward action to the vehicle
            if action is not None and not self.config["manual_control"]:
                self.action_type.act(action)

            self.road.act()
            self.road.step(1 / self.config["simulation_frequency"])
            self.time += 1/self.config["simulation_frequency"]

            # Automatically render intermediate simulation steps if a viewer has been launched
            # Ignored if the rendering is done offscreen
            self._automatic_rendering()

    def _imminent_collision(self) -> bool:
        """Returns True if a collision is about to happen."""
        front_vehicle,_ = self.road.neighbour_vehicles(self.vehicle, self.vehicle.lane_index)
        relative_distance = front_vehicle.position[0] - self.vehicle.position[0] if front_vehicle else np.inf
        if relative_distance > self.config["look_ahead_distance"]:
            return False
        relative_x_velocity = front_vehicle.velocity[0] - self.vehicle.velocity[0]
        self.time_to_collision = np.inf if relative_x_velocity >= 0 else (-relative_distance - self.vehicle.LENGTH)/ relative_x_velocity
        if self.config["imminent_collision_distance"]:
            return not self.time_to_collision > self.config["time_to_intervene"] or relative_distance < self.config["imminent_collision_distance"]
        else:
            return not self.time_to_collision > self.config["time_to_intervene"]

    def _reward(self, action: Action) -> float:
        """
        The reward is defined to foster collision avoidance either by
        emergency braking or emergency steering.
        :param action: the last action performed
        :return: the corresponding reward
        """
        reward = 0
        avoidance_rew = imminent_collision_rew = damage_mitigation_rew \
            = survival_rew = offroad_rew = collision_pen = offroad_pen = False
        if self.config['reward_type'] == 'sparse':
            avoidance_rew = True
        elif self.config['reward_type'] == 'dense':
            imminent_collision_rew = damage_mitigation_rew = survival_rew = True
        elif self.config['reward_type'] == 'penalty':
            avoidance_rew = collision_pen = offroad_pen = True
        else:
            raise(NotImplementedError, f'{self.config["reward_type"]} reward type not implemented or misstyped.')
        
        duration_reached = self.time >= self.config["duration"]
        if avoidance_rew:
            reward += self.config["collision_avoided_reward"] if duration_reached and not self.vehicle.crashed else 0
        if imminent_collision_rew:
            reward += self.config["collision_imminent_reward"] if self.active != 0 else 0
        if damage_mitigation_rew:
            if not duration_reached and self.vehicle.crashed:
                damage = 0
                for collisions in self.vehicle.log:
                    damage += collisions[1]
                mitigation_reward = self.config["collision_max_reward"] \
                           - self.config["collision_max_reward"] * damage / self.config["initial_ego_speed"]
                mitigation_reward = np.clip(mitigation_reward, 0, self.config["collision_max_reward"])
                reward += mitigation_reward
        if survival_rew:
            reward += self.config["collision_avoided_reward"] if duration_reached and not self.vehicle.crashed else 0
        if offroad_rew:
            if not self.config["offroad_terminal"]:
                print('Using a penalty for going offroad, but not ending episode when going offroad. Is this intended?')
            reward -= self.config["off_road_reward"] if not self.vehicle.on_road and duration_reached else 0
        
        if collision_pen:
            reward -= self.config["collision_max_reward"] if self.vehicle.crashed else 0
        if offroad_pen:
            if not self.config["offroad_terminal"]:
                print('Using a penalty for going offroad, but not ending episode when going offroad. Is this intended?')
            reward -= self.config["off_road_reward"] if not self.vehicle.on_road and duration_reached else 0
        if self.becomes_skynet:
            reward = -999999
        return reward


    def _is_terminal(self) -> bool:
        """
        The episode is over if the time is out or after a set time after
        a collision.
        """
        if self.vehicle.crashed:
            end_time = self.time + self.config["time_after_collision"]
            while self.time < end_time:
                self._simulate(None)
        
        return self.vehicle.crashed or \
            self.time >= self.config["duration"] or \
            (self.config["offroad_terminal"] and not self.vehicle.on_road)

    def _info(self, obs: Observation, action: Action) -> dict:
        """
        Return a dictionary of additional information

        :param obs: current observation
        :param action: current action
        :return: info dict
        """
        info = {
            "action": action,
            "crashed": self.vehicle.crashed,
            "slip_values": self.vehicle.slip_values,
            "speed": np.array([self.vehicle.longitudinal_velocity, 
                               self.vehicle.lateral_velocity, 
                               self.vehicle.front_wheel_angular_velocity]),
            "time": self.time,
            "tire_forces": self.vehicle.tire_forces,
            "ttc": self.time_to_collision,
            "imminent": self._imminent_collision(),
            "onroad": self.vehicle.on_road,
            "active": self.active,
        }
        return info

utils.register_id_once('collision-v0','collision_env.envs:CollisionEnv')<|MERGE_RESOLUTION|>--- conflicted
+++ resolved
@@ -75,15 +75,10 @@
             "vehicles_count": 40,
             "vehicles_density": 2,
             "control_time_after_avoid": 3,  # [s]
-<<<<<<< HEAD
             "imminent_collision_distance": 7,  # [m] within this distance is automatically imminent collisions, None for disabling this
             "reward_type": "sparse", # dense = reward is given on linear scale and for avoiding a collision.
                                      # sparse = reward is given ONLY for avoidance.
                                      # penalty = reward given for avoiding a collision, penalty given for collision
-=======
-            "imminent_collision_distance": 7,  # within this distance is automatically imminent collisions, None for disabling this
-            "sparse_reward": True,  # if true reward is ONLY given for avoidance.
->>>>>>> f861ef98
         })
         return config
 
