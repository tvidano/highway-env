import copy
import os
from typing import List, Tuple, Optional, Callable, TypeVar, Generic, Union, Dict, Text
import gym
from gym import Wrapper
from gym.wrappers import RecordVideo
from gym.utils import seeding
import numpy as np

from highway_env import utils
from highway_env.envs.common.action import action_factory, Action, DiscreteMetaAction, ActionType
from highway_env.envs.common.observation import observation_factory, ObservationType
from highway_env.envs.common.finite_mdp import finite_mdp
from highway_env.envs.common.graphics import EnvViewer
from highway_env.vehicle.behavior import IDMVehicle, LinearVehicle
from highway_env.vehicle.controller import MDPVehicle
from highway_env.vehicle.kinematics import Vehicle

Observation = TypeVar("Observation")


class AbstractEnv(gym.Env):

    """
    A generic environment for various tasks involving a vehicle driving on a road.

    The environment contains a road populated with vehicles, and a controlled ego-vehicle that can change lane and
    speed. The action space is fixed, but the observation space and reward function must be defined in the
    environment implementations.
    """
    observation_type: ObservationType
    action_type: ActionType
<<<<<<< HEAD
    _monitor: Optional[gym.wrappers.Monitor]
=======
    _record_video_wrapper: Optional[RecordVideo]
>>>>>>> 4f8e7033
    metadata = {
        'render_modes': ['human', 'rgb_array'],
    }

    PERCEPTION_DISTANCE = 5.0 * Vehicle.MAX_SPEED
    """The maximum distance of any vehicle present in the observation [m]"""

    def __init__(self, config: dict = None, render_mode: Optional[str] = None) -> None:
        super().__init__()

        # Configuration
        self.config = self.default_config()
        self.configure(config)

        # Scene
        self.road = None
        self.controlled_vehicles = []

        # Spaces
        self.action_type = None
        self.action_space = None
        self.observation_type = None
        self.observation_space = None
        self.define_spaces()

        # Running
        self.time = 0  # Simulation time
        self.steps = 0  # Actions performed
        self.done = False

        # Rendering
        self.viewer = None
<<<<<<< HEAD
        self._monitor = None
=======
        self._record_video_wrapper = None
>>>>>>> 4f8e7033
        self.rendering_mode = 'human'
        self.enable_auto_render = False

        print("this is a local version of highway-env")
        self.reset()

    @property
    def vehicle(self) -> Vehicle:
        """First (default) controlled vehicle."""
        return self.controlled_vehicles[0] if self.controlled_vehicles else None

    @vehicle.setter
    def vehicle(self, vehicle: Vehicle) -> None:
        """Set a unique controlled vehicle."""
        self.controlled_vehicles = [vehicle]

    @classmethod
    def default_config(cls) -> dict:
        """
        Default environment configuration.

        Can be overloaded in environment implementations, or by calling configure().
        :return: a configuration dict
        """
        return {
            "observation": {
                "type": "Kinematics"
            },
            "action": {
                "type": "DiscreteMetaAction"
            },
            "simulation_frequency": 15,  # [Hz]
            "policy_frequency": 1,  # [Hz]
            "other_vehicles_type": "highway_env.vehicle.behavior.IDMVehicle",
            "screen_width": 600,  # [px]
            "screen_height": 150,  # [px]
            "centering_position": [0.3, 0.5],
            "scaling": 5.5,
            "show_trajectories": False,
            "render_agent": True,
            "offscreen_rendering": os.environ.get("OFFSCREEN_RENDERING", "0") == "1",
            "manual_control": False,
            "real_time_rendering": False
        }

    def configure(self, config: dict) -> None:
        if config:
            self.config.update(config)

    def update_metadata(self, video_real_time_ratio=2):
        frames_freq = self.config["simulation_frequency"] \
<<<<<<< HEAD
            if self._monitor else self.config["policy_frequency"]
=======
            if self._record_video_wrapper else self.config["policy_frequency"]
>>>>>>> 4f8e7033
        self.metadata['video.frames_per_second'] = video_real_time_ratio * frames_freq

    def define_spaces(self) -> None:
        """
        Set the types and spaces of observation and action from config.
        """
        self.observation_type = observation_factory(self, self.config["observation"])
        self.action_type = action_factory(self, self.config["action"])
        self.observation_space = self.observation_type.space()
        self.action_space = self.action_type.space()

    def _reward(self, action: Action) -> float:
        """
        Return the reward associated with performing a given action and ending up in the current state.

        :param action: the last action performed
        :return: the reward
        """
        raise NotImplementedError

    def _rewards(self, action: Action) -> Dict[Text, float]:
        """
        Returns a multi-objective vector of rewards.

        If implemented, this reward vector should be aggregated into a scalar in _reward().
        This vector value should only be returned inside the info dict.

        :param action: the last action performed
        :return: a dict of {'reward_name': reward_value}
        """
        raise NotImplementedError

    def _is_terminated(self) -> bool:
        """
        Check whether the current state is a terminal state

        :return:is the state terminal
        """
        raise NotImplementedError

    def _is_truncated(self) -> bool:
        """
        Check we truncate the episode at the current step

        :return: is the episode truncated
        """
        raise NotImplementedError

    def _info(self, obs: Observation, action: Optional[Action] = None) -> dict:
        """
        Return a dictionary of additional information

        :param obs: current observation
        :param action: current action
        :return: info dict
        """
        info = {
            "speed": self.vehicle.speed,
            "crashed": self.vehicle.crashed,
            "action": action,
        }
        try:
            info["rewards"] = self._rewards(action)
        except NotImplementedError:
            pass
        return info

    def reset(self,
              *,
              seed: Optional[int] = None,
              options: Optional[dict] = None,
    ) -> Tuple[Observation, dict]:
        """
        Reset the environment to it's initial configuration

        :return: the observation of the reset state
        """
        self.update_metadata()
        self.define_spaces()  # First, to set the controlled vehicle class depending on action space
        self.time = self.steps = 0
        self.done = False
        self._reset()
        self.define_spaces()  # Second, to link the obs and actions to the vehicles once the scene is created
        obs = self.observation_type.observe()
        info = self._info(obs, action=self.action_space.sample())
        return obs, info

    def _reset(self) -> None:
        """
        Reset the scene: roads and vehicles.

        This method must be overloaded by the environments.
        """
        raise NotImplementedError()

    def step(self, action: Action) -> Tuple[Observation, float, bool, bool, dict]:
        """
        Perform an action and step the environment dynamics.

        The action is executed by the ego-vehicle, and all other vehicles on the road performs their default behaviour
        for several simulation timesteps until the next decision making step.

        :param action: the action performed by the ego-vehicle
        :return: a tuple (observation, reward, terminated, truncated, info)
        """
        if self.road is None or self.vehicle is None:
            raise NotImplementedError("The road and vehicle must be initialized in the environment implementation")

        self.time += 1 / self.config["policy_frequency"]
        self._simulate(action)

        obs = self.observation_type.observe()
        reward = self._reward(action)
        terminated = self._is_terminated()
        truncated = self._is_truncated()
        info = self._info(obs, action)

        return obs, reward, terminated, truncated, info

    def _simulate(self, action: Optional[Action] = None) -> None:
        """Perform several steps of simulation with constant action."""
        frames = int(self.config["simulation_frequency"] // self.config["policy_frequency"])
        for frame in range(frames):
            # Forward action to the vehicle
            if action is not None \
                    and not self.config["manual_control"] \
                    and self.steps % int(self.config["simulation_frequency"] // self.config["policy_frequency"]) == 0:
                self.action_type.act(action)

            self.road.act()
            self.road.step(1 / self.config["simulation_frequency"])
            self.steps += 1

            # Automatically render intermediate simulation steps if a viewer has been launched
            # Ignored if the rendering is done offscreen
            if frame < frames - 1:  # Last frame will be rendered through env.render() as usual
                self._automatic_rendering()

        self.enable_auto_render = False

    def render(self, mode: str = 'human') -> Optional[np.ndarray]:
        """
        Render the environment.

        Create a viewer if none exists, and use it to render an image.
        :param mode: the rendering mode
        """
        self.rendering_mode = mode

        if self.viewer is None:
            self.viewer = EnvViewer(self)

        self.enable_auto_render = True

        self.viewer.display()

        if not self.viewer.offscreen:
            self.viewer.handle_events()
        if mode == 'rgb_array':
            image = self.viewer.get_image()
            return image

    def close(self) -> None:
        """
        Close the environment.

        Will close the environment viewer if it exists.
        """
        self.done = True
        if self.viewer is not None:
            self.viewer.close()
        self.viewer = None

    def get_available_actions(self) -> List[int]:
        return self.action_type.get_available_actions()

<<<<<<< HEAD
        Lane changes are not available on the boundary of the road, and speed changes are not available at
        maximal or minimal speed.

        :return: the list of available actions
        """
        if not isinstance(self.action_type, DiscreteMetaAction):
            raise ValueError("Only discrete meta-actions can be unavailable.")
        actions = [self.action_type.actions_indexes['IDLE']]
        for l_index in self.road.network.side_lanes(self.vehicle.lane_index):
            if l_index[2] < self.vehicle.lane_index[2] \
                    and self.road.network.get_lane(l_index).is_reachable_from(self.vehicle.position) \
                    and self.action_type.lateral:
                actions.append(self.action_type.actions_indexes['LANE_LEFT'])
            if l_index[2] > self.vehicle.lane_index[2] \
                    and self.road.network.get_lane(l_index).is_reachable_from(self.vehicle.position) \
                    and self.action_type.lateral:
                actions.append(self.action_type.actions_indexes['LANE_RIGHT'])
        if self.vehicle.speed_index < self.vehicle.SPEED_COUNT - 1 and self.action_type.longitudinal:
            actions.append(self.action_type.actions_indexes['FASTER'])
        if self.vehicle.speed_index > 0 and self.action_type.longitudinal:
            actions.append(self.action_type.actions_indexes['SLOWER'])
        return actions

    def set_monitor(self, monitor: gym.wrappers.Monitor):
        self._monitor = monitor
=======
    def set_record_video_wrapper(self, wrapper: RecordVideo):
        self._record_video_wrapper = wrapper
>>>>>>> 4f8e7033
        self.update_metadata()

    def _automatic_rendering(self) -> None:
        """
        Automatically render the intermediate frames while an action is still ongoing.

        This allows to render the whole video and not only single steps corresponding to agent decision-making.
<<<<<<< HEAD
        If a monitor has been set, use its video recorder to capture intermediate frames.
        """
        if self.viewer is not None and self.enable_auto_render:

            if self._monitor and self._monitor.video_recorder:
                self._monitor.video_recorder.capture_frame()
=======
        If a RecordVideo wrapper has been set, use it to capture intermediate frames.
        """
        if self.viewer is not None and self.enable_auto_render:

            if self._record_video_wrapper and self._record_video_wrapper.video_recorder:
                self._record_video_wrapper.video_recorder.capture_frame()
>>>>>>> 4f8e7033
            else:
                self.render(self.rendering_mode)

    def simplify(self) -> 'AbstractEnv':
        """
        Return a simplified copy of the environment where distant vehicles have been removed from the road.

        This is meant to lower the policy computational load while preserving the optimal actions set.

        :return: a simplified environment state
        """
        state_copy = copy.deepcopy(self)
        state_copy.road.vehicles = [state_copy.vehicle] + state_copy.road.close_vehicles_to(
            state_copy.vehicle, self.PERCEPTION_DISTANCE)

        return state_copy

    def change_vehicles(self, vehicle_class_path: str) -> 'AbstractEnv':
        """
        Change the type of all vehicles on the road

        :param vehicle_class_path: The path of the class of behavior for other vehicles
                             Example: "highway_env.vehicle.behavior.IDMVehicle"
        :return: a new environment with modified behavior model for other vehicles
        """
        vehicle_class = utils.class_from_path(vehicle_class_path)

        env_copy = copy.deepcopy(self)
        vehicles = env_copy.road.vehicles
        for i, v in enumerate(vehicles):
            if v is not env_copy.vehicle:
                vehicles[i] = vehicle_class.create_from(v)
        return env_copy

    def set_preferred_lane(self, preferred_lane: int = None) -> 'AbstractEnv':
        env_copy = copy.deepcopy(self)
        if preferred_lane:
            for v in env_copy.road.vehicles:
                if isinstance(v, IDMVehicle):
                    v.route = [(lane[0], lane[1], preferred_lane) for lane in v.route]
                    # Vehicle with lane preference are also less cautious
                    v.LANE_CHANGE_MAX_BRAKING_IMPOSED = 1000
        return env_copy

    def set_route_at_intersection(self, _to: str) -> 'AbstractEnv':
        env_copy = copy.deepcopy(self)
        for v in env_copy.road.vehicles:
            if isinstance(v, IDMVehicle):
                v.set_route_at_intersection(_to)
        return env_copy

    def set_vehicle_field(self, args: Tuple[str, object]) -> 'AbstractEnv':
        field, value = args
        env_copy = copy.deepcopy(self)
        for v in env_copy.road.vehicles:
            if v is not self.vehicle:
                setattr(v, field, value)
        return env_copy

    def call_vehicle_method(self, args: Tuple[str, Tuple[object]]) -> 'AbstractEnv':
        method, method_args = args
        env_copy = copy.deepcopy(self)
        for i, v in enumerate(env_copy.road.vehicles):
            if hasattr(v, method):
                env_copy.road.vehicles[i] = getattr(v, method)(*method_args)
        return env_copy

    def randomize_behavior(self) -> 'AbstractEnv':
        env_copy = copy.deepcopy(self)
        for v in env_copy.road.vehicles:
            if isinstance(v, IDMVehicle):
                v.randomize_behavior()
        return env_copy

    def to_finite_mdp(self):
        return finite_mdp(self, time_quantization=1/self.config["policy_frequency"])

    def __deepcopy__(self, memo):
        """Perform a deep copy but without copying the environment viewer."""
        cls = self.__class__
        result = cls.__new__(cls)
        memo[id(self)] = result
        for k, v in self.__dict__.items():
<<<<<<< HEAD
            if k not in ['viewer', '_monitor']:
=======
            if k not in ['viewer', '_record_video_wrapper']:
>>>>>>> 4f8e7033
                setattr(result, k, copy.deepcopy(v, memo))
            else:
                setattr(result, k, None)
        return result


class MultiAgentWrapper(Wrapper):
    def step(self, action):
        obs, reward, terminated, truncated, info = super().step(action)
        reward = info["agents_rewards"]
        terminated = info["agents_terminated"]
        truncated = info["agents_truncated"]
        return obs, reward, terminated, truncated, info<|MERGE_RESOLUTION|>--- conflicted
+++ resolved
@@ -30,11 +30,7 @@
     """
     observation_type: ObservationType
     action_type: ActionType
-<<<<<<< HEAD
-    _monitor: Optional[gym.wrappers.Monitor]
-=======
     _record_video_wrapper: Optional[RecordVideo]
->>>>>>> 4f8e7033
     metadata = {
         'render_modes': ['human', 'rgb_array'],
     }
@@ -67,11 +63,7 @@
 
         # Rendering
         self.viewer = None
-<<<<<<< HEAD
-        self._monitor = None
-=======
         self._record_video_wrapper = None
->>>>>>> 4f8e7033
         self.rendering_mode = 'human'
         self.enable_auto_render = False
 
@@ -123,18 +115,15 @@
 
     def update_metadata(self, video_real_time_ratio=2):
         frames_freq = self.config["simulation_frequency"] \
-<<<<<<< HEAD
-            if self._monitor else self.config["policy_frequency"]
-=======
             if self._record_video_wrapper else self.config["policy_frequency"]
->>>>>>> 4f8e7033
         self.metadata['video.frames_per_second'] = video_real_time_ratio * frames_freq
 
     def define_spaces(self) -> None:
         """
         Set the types and spaces of observation and action from config.
         """
-        self.observation_type = observation_factory(self, self.config["observation"])
+        self.observation_type = observation_factory(
+            self, self.config["observation"])
         self.action_type = action_factory(self, self.config["action"])
         self.observation_space = self.observation_type.space()
         self.action_space = self.action_type.space()
@@ -199,18 +188,20 @@
               *,
               seed: Optional[int] = None,
               options: Optional[dict] = None,
-    ) -> Tuple[Observation, dict]:
+              ) -> Tuple[Observation, dict]:
         """
         Reset the environment to it's initial configuration
 
         :return: the observation of the reset state
         """
         self.update_metadata()
-        self.define_spaces()  # First, to set the controlled vehicle class depending on action space
+        # First, to set the controlled vehicle class depending on action space
+        self.define_spaces()
         self.time = self.steps = 0
         self.done = False
         self._reset()
-        self.define_spaces()  # Second, to link the obs and actions to the vehicles once the scene is created
+        # Second, to link the obs and actions to the vehicles once the scene is created
+        self.define_spaces()
         obs = self.observation_type.observe()
         info = self._info(obs, action=self.action_space.sample())
         return obs, info
@@ -234,7 +225,8 @@
         :return: a tuple (observation, reward, terminated, truncated, info)
         """
         if self.road is None or self.vehicle is None:
-            raise NotImplementedError("The road and vehicle must be initialized in the environment implementation")
+            raise NotImplementedError(
+                "The road and vehicle must be initialized in the environment implementation")
 
         self.time += 1 / self.config["policy_frequency"]
         self._simulate(action)
@@ -249,7 +241,8 @@
 
     def _simulate(self, action: Optional[Action] = None) -> None:
         """Perform several steps of simulation with constant action."""
-        frames = int(self.config["simulation_frequency"] // self.config["policy_frequency"])
+        frames = int(self.config["simulation_frequency"] //
+                     self.config["policy_frequency"])
         for frame in range(frames):
             # Forward action to the vehicle
             if action is not None \
@@ -304,36 +297,8 @@
     def get_available_actions(self) -> List[int]:
         return self.action_type.get_available_actions()
 
-<<<<<<< HEAD
-        Lane changes are not available on the boundary of the road, and speed changes are not available at
-        maximal or minimal speed.
-
-        :return: the list of available actions
-        """
-        if not isinstance(self.action_type, DiscreteMetaAction):
-            raise ValueError("Only discrete meta-actions can be unavailable.")
-        actions = [self.action_type.actions_indexes['IDLE']]
-        for l_index in self.road.network.side_lanes(self.vehicle.lane_index):
-            if l_index[2] < self.vehicle.lane_index[2] \
-                    and self.road.network.get_lane(l_index).is_reachable_from(self.vehicle.position) \
-                    and self.action_type.lateral:
-                actions.append(self.action_type.actions_indexes['LANE_LEFT'])
-            if l_index[2] > self.vehicle.lane_index[2] \
-                    and self.road.network.get_lane(l_index).is_reachable_from(self.vehicle.position) \
-                    and self.action_type.lateral:
-                actions.append(self.action_type.actions_indexes['LANE_RIGHT'])
-        if self.vehicle.speed_index < self.vehicle.SPEED_COUNT - 1 and self.action_type.longitudinal:
-            actions.append(self.action_type.actions_indexes['FASTER'])
-        if self.vehicle.speed_index > 0 and self.action_type.longitudinal:
-            actions.append(self.action_type.actions_indexes['SLOWER'])
-        return actions
-
-    def set_monitor(self, monitor: gym.wrappers.Monitor):
-        self._monitor = monitor
-=======
     def set_record_video_wrapper(self, wrapper: RecordVideo):
         self._record_video_wrapper = wrapper
->>>>>>> 4f8e7033
         self.update_metadata()
 
     def _automatic_rendering(self) -> None:
@@ -341,21 +306,12 @@
         Automatically render the intermediate frames while an action is still ongoing.
 
         This allows to render the whole video and not only single steps corresponding to agent decision-making.
-<<<<<<< HEAD
-        If a monitor has been set, use its video recorder to capture intermediate frames.
-        """
-        if self.viewer is not None and self.enable_auto_render:
-
-            if self._monitor and self._monitor.video_recorder:
-                self._monitor.video_recorder.capture_frame()
-=======
         If a RecordVideo wrapper has been set, use it to capture intermediate frames.
         """
         if self.viewer is not None and self.enable_auto_render:
 
             if self._record_video_wrapper and self._record_video_wrapper.video_recorder:
                 self._record_video_wrapper.video_recorder.capture_frame()
->>>>>>> 4f8e7033
             else:
                 self.render(self.rendering_mode)
 
@@ -395,7 +351,8 @@
         if preferred_lane:
             for v in env_copy.road.vehicles:
                 if isinstance(v, IDMVehicle):
-                    v.route = [(lane[0], lane[1], preferred_lane) for lane in v.route]
+                    v.route = [(lane[0], lane[1], preferred_lane)
+                               for lane in v.route]
                     # Vehicle with lane preference are also less cautious
                     v.LANE_CHANGE_MAX_BRAKING_IMPOSED = 1000
         return env_copy
@@ -439,11 +396,7 @@
         result = cls.__new__(cls)
         memo[id(self)] = result
         for k, v in self.__dict__.items():
-<<<<<<< HEAD
-            if k not in ['viewer', '_monitor']:
-=======
             if k not in ['viewer', '_record_video_wrapper']:
->>>>>>> 4f8e7033
                 setattr(result, k, copy.deepcopy(v, memo))
             else:
                 setattr(result, k, None)
