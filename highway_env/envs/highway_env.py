import numpy as np
import logging
from typing import List, Tuple, Optional, Callable
from gym.envs.registration import register

from highway_env import utils
from highway_env.envs.common.abstract import AbstractEnv
from highway_env.envs.common.action import Action, DiscreteMetaAction
from highway_env.road.road import Road, RoadNetwork
from highway_env.utils import near_split
from highway_env.vehicle.controller import ControlledVehicle

Observation = np.ndarray

logger = logging.getLogger(__name__)

class HighwayEnv(AbstractEnv):
    """
    A highway driving environment.

    The vehicle is driving on a straight highway with several lanes, and is rewarded for reaching a high speed,
    staying on the rightmost lanes and avoiding collisions.
    """

    @classmethod
    def default_config(cls) -> dict:
        config = super().default_config()
        config.update({
            "observation": {
                "type": "Kinematics"
            },
            "action": {
                "type": "DiscreteMetaAction",
            },
            "lanes_count": 4,
            "vehicles_count": 50,
            "controlled_vehicles": 1,
            "initial_lane_id": None,
            "duration": 40,  # [s]
            "ego_spacing": 2,
            "vehicles_density": 1,
            "collision_reward": -1,    # The reward received when colliding with a vehicle.
            "right_lane_reward": 0.1,  # The reward received when driving on the right-most lanes, linearly mapped to
                                       # zero for other lanes.
            "high_speed_reward": 0.4,  # The reward received when driving at full speed, linearly mapped to zero for
                                       # lower speeds according to config["reward_speed_range"].
            "lane_change_reward": 0,   # The reward received at each lane change action.
            "reward_speed_range": [20, 30],
            "offroad_terminal": False
        })
        return config

    def _reset(self) -> None:
        self._create_road()
        self._create_vehicles()

    def _create_road(self) -> None:
        """Create a road composed of straight adjacent lanes."""
        self.road = Road(network=RoadNetwork.straight_road_network(self.config["lanes_count"], speed_limit=30),
                         np_random=self.np_random, record_history=self.config["show_trajectories"])

    def _create_vehicles(self) -> None:
        """Create some new random vehicles of a given type, and add them on the road."""
        other_vehicles_type = utils.class_from_path(self.config["other_vehicles_type"])
        other_per_controlled = near_split(self.config["vehicles_count"], num_bins=self.config["controlled_vehicles"])

        self.controlled_vehicles = []
        for others in other_per_controlled:
            controlled_vehicle = self.action_type.vehicle_class.create_random(
                self.road,
                speed=25,
                lane_id=self.config["initial_lane_id"],
                spacing=self.config["ego_spacing"]
            )
            self.controlled_vehicles.append(controlled_vehicle)
            self.road.vehicles.append(controlled_vehicle)

            for _ in range(others):
                vehicle = other_vehicles_type.create_random(self.road, spacing=1 / self.config["vehicles_density"])
                vehicle.randomize_behavior()
                self.road.vehicles.append(vehicle)

    def _reward(self, action: Action) -> float:
        """
        The reward is defined to foster driving at high speed, on the rightmost lanes, and to avoid collisions.
        :param action: the last action performed
        :return: the corresponding reward
        """
        neighbours = self.road.network.all_side_lanes(self.vehicle.lane_index)
        lane = self.vehicle.target_lane_index[2] if isinstance(self.vehicle, ControlledVehicle) \
            else self.vehicle.lane_index[2]
        scaled_speed = utils.lmap(self.vehicle.speed, self.config["reward_speed_range"], [0, 1])
        reward = \
            + self.config["collision_reward"] * self.vehicle.crashed \
            + self.config["right_lane_reward"] * lane / max(len(neighbours) - 1, 1) \
            + self.config["high_speed_reward"] * np.clip(scaled_speed, 0, 1)
        reward = utils.lmap(reward,
                          [self.config["collision_reward"],
                           self.config["high_speed_reward"] + self.config["right_lane_reward"]],
                          [0, 1])
        reward = 0 if not self.vehicle.on_road else reward
        return reward

    def _is_terminal(self) -> bool:
        """The episode is over if the ego vehicle crashed or the time is out."""
        return self.vehicle.crashed or \
            self.steps >= self.config["duration"] or \
            (self.config["offroad_terminal"] and not self.vehicle.on_road)

    def _cost(self, action: int) -> float:
        """The cost signal is the occurrence of collision."""
        return float(self.vehicle.crashed)


class HighwayEnvFast(HighwayEnv):
    """
    A variant of highway-v0 with faster execution:
        - lower simulation frequency
        - fewer vehicles in the scene (and fewer lanes, shorter episode duration)
        - only check collision of controlled vehicles with others
    """
    @classmethod
    def default_config(cls) -> dict:
        cfg = super().default_config()
        cfg.update({
            "simulation_frequency": 5,
            "lanes_count": 3,
            "vehicles_count": 20,
            "duration": 30,  # [s]
            "ego_spacing": 1.5,
        })
        return cfg

    def _create_vehicles(self) -> None:
        super()._create_vehicles()
        # Disable collision check for uncontrolled vehicles
        for vehicle in self.road.vehicles:
            if vehicle not in self.controlled_vehicles:
                vehicle.check_collisions = False

class HighwayEnvLidar(HighwayEnvFast):
    """
    A variant of highway-fast-v0 with Adaptive Lidar Observations:
        - a new reward function based on lidar observations
        - flexibility for the lidar sampling rate to be changed
        - faster simulation frequency
    """
    
    def __init__(self, config: dict = None) -> None:
        self.lidar_buffer = np.zeros((16, 4)) # stored lidar points
        self.lidar_count = 0
        super().__init__(config)
    
    @classmethod
    def default_config(cls) -> dict:
        cfg = super().default_config()
        cfg.update({
            "observation": {
                    "type": "AdaptiveLidarObservation"
                    },
            "simulation_frequency": 5, # [Hz]
            "policy_frequency": 1,  # [Hz]
            "duration": 30 * 1,  # [max steps per episode]
            "vehicles_density": 1.5,
            "show_trajectories": False,
            "obstacle_distance_reward": -10,    # reward for distance between
                                                # ego-vehicle and closest lidar
                                                # point directly in front or
                                                # behind ego-vehicle.
            "right_lane_reward": 0.0,   # The reward received when driving on 
                                        # the right-most lanes, linearly mapped
                                        # to zero for other lanes.
            "high_speed_reward": 0.0,  # The reward received when driving at 
                                        # full speed, linearly mapped to zero 
                                        # for lower speeds according to 
                                        # config["reward_speed_range"].
            "smooth_driving_reward": 1.0,   # The reward received when IDLE is
                                            # chosen and there aren't many lane
                                            # changes.
            "distance_threshold": 15,   # [m] distance at which
                                        # obstacle_distance_reward becomes 
                                        # non-zero (3 car lengths).
            "adaptive_observations": True,
            "base_lidar_frequency": 0.5,  # [Hz], <= policy_frequency
            "constant_base_lidar": False, # uses base lidar frequency without 
                                        # adaptive sampling.
            "reaction_distance": 15,    # [m] distance at which higher sampling
                                        # rates are used for lidar indices.
            "reaction_velocity": 7.5,   # [m/s] velocity at which higher 
                                        # rates are used for lidar indices.
            })
        return cfg

    def _reset(self) -> None:
        self._create_road()
        self._create_vehicles()
        self.lidar_count = 0
        self.lidar_buffer = np.zeros((16, 4)) 
    
    def _reward(self, action: Action) -> float:
        """
        The reward is defined to foster obstacle avoidance and driving at 
        high speed.

        :param action: the last action performed
        :return: the corresponding reward
        """
        neighbours = self.road.network.all_side_lanes(self.vehicle.lane_index)
        lane = self.vehicle.target_lane_index[2] if isinstance(self.vehicle, ControlledVehicle) \
            else self.vehicle.lane_index[2]
        scaled_speed = utils.lmap(self.vehicle.speed, \
            self.config["reward_speed_range"], [0, 1])
        collision_dist = 5.0
        dist_to_obstacle = max(self.find_closest_obstacle(), 0) - collision_dist
        distance_reward = 2 * self.config["obstacle_distance_reward"] / np.pi \
            * np.arctan(0.5 * -dist_to_obstacle) \
            + self.config["obstacle_distance_reward"]
        if action == 1:
            smooth_reward = self.config["smooth_driving_reward"]
        elif action == 0 or action == 2:
            smooth_reward = -self.config["smooth_driving_reward"]
        else:
            smooth_reward = 0
        reward = max(distance_reward, self.config["obstacle_distance_reward"])\
                 + self.config["right_lane_reward"] * lane / max(len(neighbours) - 1, 1) \
                 + self.config["high_speed_reward"] * np.clip(scaled_speed, 0, 1) \
                 + smooth_reward
        reward = utils.lmap(reward,
                            [self.config["obstacle_distance_reward"] \
                                - self.config["smooth_driving_reward"],
                            self.config["high_speed_reward"] \
                                + self.config["right_lane_reward"] \
                                + self.config["smooth_driving_reward"]],
                            [0, 1])
        return reward
    
    def find_closest_obstacle(self) -> float:
        """
        Uses the ego-vehicle global position and the global position of
        buffered lidar points to find the lidar point directly in front of or 
        behind the ego-vehicle that is closest to the ego-vehicle.
        """

        lane_width = self.road.network.lanes_list()[0].DEFAULT_WIDTH
        lane_ratio = 0.7
        lane_buffer = lane_width * lane_ratio
        x_position = self.observation_type.POSITION_X
        y_position = self.observation_type.POSITION_Y
        # 1. get the current ego-vehicle lane
        ego_position = self.controlled_vehicles[0].position
        # 2. isolate the lidar points in front and behind the ego vehicle.
        # 3. find the closest lidar point.
        # 4. get the distance to that point.
        closest_lidar = np.array([np.inf,np.inf])
        closest_distance = np.linalg.norm(ego_position - closest_lidar)
        for lidar_point in self.lidar_buffer[:,[x_position,y_position]]:
            if lidar_point[1] - lane_buffer < ego_position[1] \
                    < lidar_point[1] + lane_buffer:
                distance = np.linalg.norm(ego_position - lidar_point)
                if distance < closest_distance:
                    closest_distance = distance
        # 5. return that distance.
        return closest_distance
    
    def step(self, action: Action) -> Tuple[Observation, float, bool, dict]:
        """
        Perform an action and step the environment dynamics.

        The action is executed by the ego-vehicle, and all other vehicles on 
        the road performs their default behaviour for several simulation 
        timesteps until the next decision making step.

        :param action: the action performed by the ego-vehicle
        :return: a tuple (observation, reward, terminal, info)
        """
        if self.road is None or self.vehicle is None:
            raise NotImplementedError("The road and vehicle must be \
                initialized in the environment implementation")

        self.steps += 1
        self._simulate(action)

        if self.config["adaptive_observations"] and \
                not self.config["constant_base_lidar"] and \
                self.time % int(self.config["simulation_frequency"] \
                // self.config["base_lidar_frequency"]) == 0:
            self._observe()
        # the fastest observation frequency is the policy frequency
        elif self.config["adaptive_observations"] and \
                not self.config["constant_base_lidar"]:
            self._adaptively_observe()
        elif self.config["constant_base_lidar"] and \
                self.time % int(self.config["simulation_frequency"] \
                // self.config["base_lidar_frequency"]) == 0:
            self._observe()
        elif not self.config["constant_base_lidar"]:
            self._observe()

        obs = self.lidar_buffer
        reward = self._reward(action)
        terminal = self._is_terminal()
        info = self._info(obs, action)

        return obs, reward, terminal, info    
    
    def _simulate(self, action: Optional[Action] = None) -> None:
        """Perform several steps of simulation with constant action."""
        frames = int(self.config["simulation_frequency"] \
            // self.config["policy_frequency"])
        for frame in range(frames):
            # Forward action to the vehicle
            if action is not None \
                    and not self.config["manual_control"] \
                    and self.time % frames == 0:
                self.action_type.act(action)
                
            self.road.act()
            self.road.step(1 / self.config["simulation_frequency"])
            self.time += 1 # [in simulation steps, not action steps]
<<<<<<< HEAD

            # the fastest observation frequency is the policy frequency
            if self.config["adaptive_observations"]:
                self._adaptively_observe()
            else:
                self._observe()
=======
>>>>>>> dcd0c919

            # Automatically render intermediate simulation steps if a viewer 
            # has been launched. Ignored if the rendering is done offscreen
            if frame < frames - 1:  # Last frame will be rendered through 
                                    # env.render() as usual
                self._automatic_rendering()

        self.enable_auto_render = False
        
    def _observe(self) -> None:
        """
        Updates self.lidar_buffer with all lidar samples.
        """
        # 1. Call AdaptiveLidarObservation.observe() so that all lidar samples
        # are collected.
        # 2. Update self.lidar_buffer with the new lidar data in absolute.
        self.lidar_buffer = self.observation_type.observe()
        # 4. Increase self.lidar_count.
        self.lidar_count += self.observation_type.cells
        
    def _adaptively_observe(self) -> None:
        """
        Updates self.lidar_buffer if a set of specific lidar points in the 
        buffer require update according to the discrete reactive strategy
        laid out in the paper.
        """
        # 1. Assess current self.lidar_buffer to see which indices should be 
        # updated.
        x_position = self.observation_type.POSITION_X
        y_position = self.observation_type.POSITION_Y
        center_distances = np.linalg.norm(self.lidar_buffer[:, \
            [x_position, y_position]] \
            - self.controlled_vehicles[0].position,axis=1)
        distance_logic = (center_distances < self.config["reaction_distance"]) 
        velocity_logic = (abs(self.lidar_buffer[:,self.observation_type.VELOCITY]) \
            > self.config["reaction_velocity"])
        indexes_to_update = np.where(distance_logic \
            + velocity_logic)[0].tolist()
        if len(indexes_to_update) != 0:
            logger.debug(f"Updating {indexes_to_update} according to adaptive sensor strategy.")
        # 2. Call AdaptiveLidarObservation.selectively_observe(indices) where 
        # indices are the specific indices that need to be updated.
        updated_indexes = self.observation_type.selectively_observe(
            indexes_to_update)
        # 3. Update self.lidar_buffer with the new indices, without overwriting
        # indices that didn't need to be updated.
        self.lidar_buffer[indexes_to_update,:] = updated_indexes
        # 4. Increase self.lidar_count with the number of indices.
        self.lidar_count += len(indexes_to_update)

    def get_available_actions(self) -> List[int]:
        """
        Get the list of currently available actions.

        Lane changes are not available on the boundary of the road, and speed changes are not available at
        maximal or minimal speed.

        :return: the list of available actions
        """
        if not isinstance(self.action_type, DiscreteMetaAction):
            raise ValueError("Only discrete meta-actions can be unavailable.")
        actions = [self.action_type.actions_indexes['IDLE']]
        for l_index in self.road.network.side_lanes(self.vehicle.lane_index):
            if l_index[2] < self.vehicle.lane_index[2] \
                    and self.road.network.get_lane(l_index).is_reachable_from(self.vehicle.position) \
                    and self.action_type.lateral:
                actions.append(self.action_type.actions_indexes['LANE_LEFT'])
            if l_index[2] > self.vehicle.lane_index[2] \
                    and self.road.network.get_lane(l_index).is_reachable_from(self.vehicle.position) \
                    and self.action_type.lateral:
                actions.append(self.action_type.actions_indexes['LANE_RIGHT'])
        if self.vehicle.speed_index < self.vehicle.SPEED_COUNT - 1 and self.action_type.longitudinal:
            actions.append(self.action_type.actions_indexes['FASTER'])
        if self.action_type.longitudinal:
            actions.append(self.action_type.actions_indexes['SLOWER'])
        return actions
        
register(
    id='highway-v0',
    entry_point='highway_env.envs:HighwayEnv',
)

register(
    id='highway-fast-v0',
    entry_point='highway_env.envs:HighwayEnvFast',
)

register(
    id='highway-lidar-v0',
    entry_point='highway_env.envs:HighwayEnvLidar')<|MERGE_RESOLUTION|>--- conflicted
+++ resolved
@@ -317,15 +317,6 @@
             self.road.act()
             self.road.step(1 / self.config["simulation_frequency"])
             self.time += 1 # [in simulation steps, not action steps]
-<<<<<<< HEAD
-
-            # the fastest observation frequency is the policy frequency
-            if self.config["adaptive_observations"]:
-                self._adaptively_observe()
-            else:
-                self._observe()
-=======
->>>>>>> dcd0c919
 
             # Automatically render intermediate simulation steps if a viewer 
             # has been launched. Ignored if the rendering is done offscreen
